export interface RGBColor {
  r: number;
  g: number;
  b: number;
}

export class ColorValue {
  private constructor(private readonly color: RGBColor) {}

  static create(colorInput: string): ColorValue {
    const rgb = ColorValue.parseColor(colorInput);
    return new ColorValue(rgb);
  }

  static fromRGB(r: number, g: number, b: number): ColorValue {
    ColorValue.validateRGBComponent(r, 'red');
    ColorValue.validateRGBComponent(g, 'green');
    ColorValue.validateRGBComponent(b, 'blue');
    
    return new ColorValue({ r, g, b });
  }

  static black(): ColorValue {
    return new ColorValue({ r: 0, g: 0, b: 0 });
  }

  static white(): ColorValue {
    return new ColorValue({ r: 255, g: 255, b: 255 });
  }

  private static parseColor(colorInput: string): RGBColor {
    // Handle hex format (#RRGGBB or #RGB)
    if (colorInput.startsWith('#')) {
      return ColorValue.parseHexColor(colorInput);
    }

    // Handle RGB decimal format (r-g-b)
    if (colorInput.includes('-')) {
      return ColorValue.parseRGBString(colorInput);
    }

<<<<<<< HEAD
    // Handle hex format without # prefix (RRGGBB or RGB)
=======
    // Handle hex format without # prefix (auto-add #)
>>>>>>> b4029e6b
    if (/^[0-9a-fA-F]{3}$|^[0-9a-fA-F]{6}$/.test(colorInput)) {
      return ColorValue.parseHexColor('#' + colorInput);
    }

<<<<<<< HEAD
    throw new Error(`Invalid color format: ${colorInput}. Use hex (#RRGGBB or RRGGBB) or RGB (r-g-b) format`);
=======
    throw new Error(`Invalid color format: ${colorInput}. Use hex (#RRGGBB) or RGB (r-g-b) format`);
>>>>>>> b4029e6b
  }

  private static parseHexColor(hex: string): RGBColor {
    const cleanHex = hex.replace('#', '');
    
    if (cleanHex.length === 3) {
      // Short hex format (#RGB -> #RRGGBB)
      const r = parseInt(cleanHex[0] + cleanHex[0], 16);
      const g = parseInt(cleanHex[1] + cleanHex[1], 16);
      const b = parseInt(cleanHex[2] + cleanHex[2], 16);
      
      if (isNaN(r) || isNaN(g) || isNaN(b)) {
        throw new Error(`Invalid hex color format: ${hex}`);
      }
      
      return { r, g, b };
    } else if (cleanHex.length === 6) {
      // Full hex format (#RRGGBB)
      const r = parseInt(cleanHex.substring(0, 2), 16);
      const g = parseInt(cleanHex.substring(2, 4), 16);
      const b = parseInt(cleanHex.substring(4, 6), 16);
      
      if (isNaN(r) || isNaN(g) || isNaN(b)) {
        throw new Error(`Invalid hex color format: ${hex}`);
      }
      
      return { r, g, b };
    }

    throw new Error(`Invalid hex color format: ${hex}`);
  }

  private static parseRGBString(rgbStr: string): RGBColor {
    const parts = rgbStr.split('-');
    if (parts.length !== 3) {
      throw new Error(`Invalid RGB format: ${rgbStr}. Use format r-g-b`);
    }

    const r = parseInt(parts[0], 10);
    const g = parseInt(parts[1], 10);
    const b = parseInt(parts[2], 10);

    if (isNaN(r) || isNaN(g) || isNaN(b)) {
      throw new Error(`Invalid RGB values: ${rgbStr}. All values must be integers`);
    }

    ColorValue.validateRGBComponent(r, 'red');
    ColorValue.validateRGBComponent(g, 'green');
    ColorValue.validateRGBComponent(b, 'blue');

    return { r, g, b };
  }

  private static validateRGBComponent(value: number, component: string): void {
    if (value < 0 || value > 255) {
      throw new Error(`Invalid ${component} value: ${value}. Must be between 0 and 255`);
    }
  }

  getRGB(): RGBColor {
    return { ...this.color };
  }

  toHex(): string {
    const toHex = (n: number) => n.toString(16).padStart(2, '0');
    return `#${toHex(this.color.r)}${toHex(this.color.g)}${toHex(this.color.b)}`;
  }

  toRGBString(): string {
    return `${this.color.r}-${this.color.g}-${this.color.b}`;
  }

  toString(): string {
    return this.toHex();
  }

  equals(other: ColorValue): boolean {
    return (
      this.color.r === other.color.r &&
      this.color.g === other.color.g &&
      this.color.b === other.color.b
    );
  }

  // WCAG AA compliance check for color contrast
  getLuminance(): number {
    const sRGB = (c: number) => {
      c = c / 255;
      return c <= 0.03928 ? c / 12.92 : Math.pow((c + 0.055) / 1.055, 2.4);
    };

    return 0.2126 * sRGB(this.color.r) + 0.7152 * sRGB(this.color.g) + 0.0722 * sRGB(this.color.b);
  }

  getContrastRatio(other: ColorValue): number {
    const l1 = this.getLuminance();
    const l2 = other.getLuminance();
    const lighter = Math.max(l1, l2);
    const darker = Math.min(l1, l2);
    return (lighter + 0.05) / (darker + 0.05);
  }

  hasAccessibleContrast(other: ColorValue): boolean {
    return this.getContrastRatio(other) >= 3.0; // Relaxed standard for QR codes (was 4.5 WCAG AA)
  }
}<|MERGE_RESOLUTION|>--- conflicted
+++ resolved
@@ -39,20 +39,12 @@
       return ColorValue.parseRGBString(colorInput);
     }
 
-<<<<<<< HEAD
-    // Handle hex format without # prefix (RRGGBB or RGB)
-=======
-    // Handle hex format without # prefix (auto-add #)
->>>>>>> b4029e6b
+
     if (/^[0-9a-fA-F]{3}$|^[0-9a-fA-F]{6}$/.test(colorInput)) {
       return ColorValue.parseHexColor('#' + colorInput);
     }
 
-<<<<<<< HEAD
     throw new Error(`Invalid color format: ${colorInput}. Use hex (#RRGGBB or RRGGBB) or RGB (r-g-b) format`);
-=======
-    throw new Error(`Invalid color format: ${colorInput}. Use hex (#RRGGBB) or RGB (r-g-b) format`);
->>>>>>> b4029e6b
   }
 
   private static parseHexColor(hex: string): RGBColor {
